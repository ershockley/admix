#!/usr/bin/env python
# -*- coding: utf-8 -*-
"""Tests for `admix` package."""

<<<<<<< HEAD
# The most basic test, can we be imported
import admix
=======
def test_admix():
    import admix
>>>>>>> 78a3c3d5
<|MERGE_RESOLUTION|>--- conflicted
+++ resolved
@@ -2,10 +2,5 @@
 # -*- coding: utf-8 -*-
 """Tests for `admix` package."""
 
-<<<<<<< HEAD
-# The most basic test, can we be imported
-import admix
-=======
 def test_admix():
-    import admix
->>>>>>> 78a3c3d5
+    import admix