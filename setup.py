--- conflicted
+++ resolved
@@ -23,12 +23,8 @@
     long_description=readme + '\n\n' + history,
     url='https://github.com/XENON1T/admix',
     install_requires=requirements,
-<<<<<<< HEAD
     scripts=['bin/admix-download','bin/admix-showrun'],
-=======
-    scripts=['bin/admix-download'],
     packages=find_packages(),
->>>>>>> ced0e1a9
     license="BSD license",
     zip_safe=False,
     keywords='admix',
