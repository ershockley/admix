#!/usr/bin/env python
# -*- coding: utf-8 -*-

"""The setup script."""

from setuptools import setup, find_packages

with open('README.rst') as readme_file:
    readme = readme_file.read()

with open('HISTORY.rst') as history_file:
    history = history_file.read()

requirements = ['pymongo',
                'utilix'
                ]

setup_requirements = [
    # TODO(XeBoris): put setup requirements (distutils extensions, etc.) here
]

test_requirements = [
    # TODO: put package test requirements here
]

setup(
    name='admix',
    version='0.2.0',
    description="advanced Data Management In Xenon (aDMIX)",
    long_description=readme + '\n\n' + history,
    author="Boris Bauermeister",
    author_email='Boris.Bauermeister@gmail.com',
    url='https://github.com/XENON1T/admix',
    packages=find_packages(include=['admix',
                                    'admix.interfaces',
                                    'admix.tasks',
                                    'admix.helper',
                                    'admix.utils'
                                    ]),
<<<<<<< HEAD
    package_data={'admix.helper': ['defunc_'], 'scripts': ['download.py'],
                  'admix.config': ['*.*']},
=======
    package_data={'admix.helper': ['defunc_'],
                  'admix': ['config/*.*', 'config/rucio_cli/*.*']},
>>>>>>> 5f865edf
    include_package_data=True,
    install_requires=requirements,
    entry_points={
        'console_scripts': [
            'admix-version=admix.admix:version',
            'admix=admix.admix:your_admix',
            'admix-download=admix.download:main'
        ]
    },
    license="BSD license",
    zip_safe=False,
    keywords='admix',
    classifiers=[
        'Development Status :: 2 - Pre-Alpha',
        'Intended Audience :: Developers',
        'License :: OSI Approved :: BSD License',
        'Natural Language :: English',
        'Programming Language :: Python :: 3.6'
    ],
    test_suite='tests',
    tests_require=test_requirements,
    setup_requires=setup_requirements,
)<|MERGE_RESOLUTION|>--- conflicted
+++ resolved
@@ -37,13 +37,8 @@
                                     'admix.helper',
                                     'admix.utils'
                                     ]),
-<<<<<<< HEAD
     package_data={'admix.helper': ['defunc_'], 'scripts': ['download.py'],
                   'admix.config': ['*.*']},
-=======
-    package_data={'admix.helper': ['defunc_'],
-                  'admix': ['config/*.*', 'config/rucio_cli/*.*']},
->>>>>>> 5f865edf
     include_package_data=True,
     install_requires=requirements,
     entry_points={
