import os
import sys
from argparse import ArgumentParser
from admix.interfaces.rucio_summoner import RucioSummoner
from admix.interfaces.database import ConnectMongoDB
from admix.utils.naming import make_did
try:
    from straxen import __version__
    straxen_version = __version__
except ImportError:
    print("Straxen not installed in current env, so must pass straxen_version manually")
import time
import utilix

DB = ConnectMongoDB()

def determine_rse(rse_list, glidein_country):
    # TODO put this in config or something?
    EURO_SITES = ["CCIN2P3_USERDISK",
                  "NIKHEF_USERDISK",
                  "NIKHEF2_USERDISK",
                  "WEIZMANN_USERDISK",
                  "CNAF_USERDISK",
                  "SURFSARA_USERDISK"]

    US_SITES = ["UC_OSG_USERDISK", "UC_DALI_USERDISK"]


    if glidein_country == "US":
        for site in US_SITES:
            if site in rse_list:
                return site

    elif glidein_country == "FR":
        for site in EURO_SITES:
            if site in rse_list:
                return site

    elif glidein_country == "NL":
        for site in reversed(EURO_SITES):
            if site in rse_list:
                return site

    elif glidein_country == "IL":
        for site in EURO_SITES:
            if site in rse_list:
                return site

    elif glidein_country == "IT":
        for site in EURO_SITES:
            if site in rse_list:
                return site

    if US_SITES[0] in rse_list:
        return US_SITES[0]
    else:
        raise AttributeError("cannot download data")


def download(number, dtype, hash, chunks=None, location='.',  tries=3, metadata=True,
             num_threads=3, **kwargs):
    """Function download()

    Downloads a given run number using rucio
    :param number: A run number (integer)
    :param dtype: The datatype to download.
    :param chunks: List of integers representing the desired chunks. If None, the whole run will be downloaded.
    :param location: String for the path where you want to put the data. Defaults to current directory.
    :param tries: Integer specifying number of times to try downloading the data. Defaults to 2.
    :param version: Context version as listed in the data_hashes collection
    :param kwargs: Keyword args passed to DownloadDids
    """

    # setup rucio client
    rc = RucioSummoner()

    # get DID
    did = make_did(number, dtype, hash)

    # if we didn't pass an rse, determine the best one
    rse = kwargs.pop('rse', None)
    if not rse:
        # determine which rses this did is on
        rules = rc.ListDidRules(did)
        rses = []
        for r in rules:
            if r['state'] == 'OK':
                rses.append(r['rse_expression'])
        # find closest one
        rse = determine_rse(rses, os.environ.get('GLIDEIN_Country', 'US'))

    if chunks:
        dids = []
        for c in chunks:
            cdid = did + '-' + str(c).zfill(6)
            dids.append(cdid)
        # also download metadata
        if metadata:
            dids.append(did + '-metadata.json')

    else:
        dids = [did]

    # rename the folder that will be downloaded
    path = did.replace(':', '-')
    # drop the xnt at the beginning
    path = path.replace('xnt_', '')

    location = os.path.join(location, path)
    os.makedirs(location, exist_ok=True)

    # TODO check if files already exist?

    print(f"Downloading {did} from {rse}")

    _try = 1
    success = False

    while _try <= tries and not success:
        if _try == tries:
            rse = None
        result = rc.DownloadDids(dids, download_path=location, no_subdir=True, rse=rse,
                                 num_threads=num_threads, **kwargs)
        if isinstance(result, int):
            print(f"Download try #{_try} failed.")
            _try += 1
            time.sleep(5)
        else:
            success = True

    if success:
        print(f"Download successful to {location}")


def main():
    parser = ArgumentParser("admix-download")

    parser.add_argument("number", type=int, help="Run number to download")
    parser.add_argument("dtype", help="Data type to download")
    parser.add_argument("--chunks", nargs="*", help="Space-separated list of chunks to download.")
    parser.add_argument("--dir", help="Path to put the downloaded data.", default='.')
    parser.add_argument('--tries', type=int, help="Number of tries to download the data.", default=2)
    parser.add_argument('--rse', help='RSE to download from')
    parser.add_argument('--threads', help='Number of threads to use', default=3, type=int)
    parser.add_argument('--context', help='strax context you need -- this determines the hash',
                         default='xenonnt_online')
<<<<<<< HEAD
    parser.add_argument('--straxen_version', help='straxen version', default=None)

    args = parser.parse_args()

    # use system straxen version if none passed
    version = args.straxen_version if args.straxen_version else straxen_version
    hash = utilix.db.get_hash(args.context, args.dtype, version)
=======
    parser.add_argument('--straxen_version', help='version of straxen for your context, needed to determine the hash.')

    args = parser.parse_args()
    
    # if no straxen version specified, try to get it from the environment
    straxen_version = args.straxen_version
    if straxen_version:
        straxen_version = straxen_version.replace('v', '')
    else:
        try:
            from straxen import __version__
            straxen_version = __version__
        except ImportError:
            print("Cannot determine a straxen version from your environment. Please specify using --straxen_version")
            raise        

    hash = utilix.db.get_hash(args.context, args.dtype, straxen_version)
>>>>>>> bb9685f6

    if args.chunks:
        chunks = [int(c) for c in args.chunks]
    else:
        chunks=None

    download(args.number, args.dtype, hash, chunks=chunks, location=args.dir, tries=args.tries,
             rse=args.rse, num_threads=args.threads)
<|MERGE_RESOLUTION|>--- conflicted
+++ resolved
@@ -144,7 +144,6 @@
     parser.add_argument('--threads', help='Number of threads to use', default=3, type=int)
     parser.add_argument('--context', help='strax context you need -- this determines the hash',
                          default='xenonnt_online')
-<<<<<<< HEAD
     parser.add_argument('--straxen_version', help='straxen version', default=None)
 
     args = parser.parse_args()
@@ -152,26 +151,6 @@
     # use system straxen version if none passed
     version = args.straxen_version if args.straxen_version else straxen_version
     hash = utilix.db.get_hash(args.context, args.dtype, version)
-=======
-    parser.add_argument('--straxen_version', help='version of straxen for your context, needed to determine the hash.')
-
-    args = parser.parse_args()
-    
-    # if no straxen version specified, try to get it from the environment
-    straxen_version = args.straxen_version
-    if straxen_version:
-        straxen_version = straxen_version.replace('v', '')
-    else:
-        try:
-            from straxen import __version__
-            straxen_version = __version__
-        except ImportError:
-            print("Cannot determine a straxen version from your environment. Please specify using --straxen_version")
-            raise        
-
-    hash = utilix.db.get_hash(args.context, args.dtype, straxen_version)
->>>>>>> bb9685f6
-
     if args.chunks:
         chunks = [int(c) for c in args.chunks]
     else:
